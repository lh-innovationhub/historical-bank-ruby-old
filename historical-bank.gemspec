#
# Licensed under the Apache License, Version 2.0 (the "License");
# you may not use this file except in compliance with the License.
# You may obtain a copy of the License at
#
# http://www.apache.org/licenses/LICENSE-2.0
#
# Unless required by applicable law or agreed to in writing, software
# distributed under the License is distributed on an "AS IS" BASIS,
# WITHOUT WARRANTIES OR CONDITIONS OF ANY KIND, either express or implied.
# See the License for the specific language governing permissions and
# limitations under the License.
#

# frozen_string_literal: true

Gem::Specification.new do |s|
  s.name        = 'historical-bank'
<<<<<<< HEAD
  s.version     = '0.1.5'
=======
  s.version     = '0.1.7'
>>>>>>> 20f213a0
  s.summary     = 'Historical Bank'
  s.description = 'A `Money::Bank::Base` with historical exchange rates'
  s.authors     = ['Kostis Dadamis', 'Emili Parreno']
  s.email       = ['provlhma@gmail.com']
  s.homepage    = 'https://github.com/jeopard/historical-bank-ruby'
  s.license     = 'Apache-2.0'

<<<<<<< HEAD
  s.files = Dir['lib/**/*.rb', 'examples/*.rb', 'spec/**/*.rb', 'spec/**/*.json'].to_a
  s.files += ['Gemfile', 'historical-bank.gemspec', 'README.md', 'LICENSE',
              'CONTRIBUTING.md', 'AUTHORS', 'CHANGELOG.md']
=======
  require 'rake'
  s.files = Dir['lib/**/*.rb', 'examples/*.rb', 'spec/**/*.rb']
  s.files += ['Gemfile', 'historical-bank.gemspec', 'README.md', 'LICENSE',
              'CONTRIBUTING.md', 'AUTHORS', 'CHANGELOG.md',
              'spec/fixtures/time-series-2015-09.json']
>>>>>>> 20f213a0

  s.test_files = s.files.grep(%r{^spec/})

  s.extra_rdoc_files = ['README.md']

  s.requirements = 'redis'

  s.require_path = 'lib'

  s.required_ruby_version = '>= 3.1.0'

<<<<<<< HEAD
  s.add_runtime_dependency 'bigdecimal', '>= 3.0'
  s.add_runtime_dependency 'httparty',   '~> 0.19'
  s.add_runtime_dependency 'money',      '~> 6.7'
  s.add_runtime_dependency 'redis',      '>= 4.0'
=======
  s.add_runtime_dependency 'money',    '~> 6.7'
  s.add_runtime_dependency 'httparty', '~> 0.14'
  s.add_runtime_dependency 'redis',    ['>=3.3', '~> 4.0']
>>>>>>> 20f213a0

  s.add_development_dependency 'faker'
  s.add_development_dependency 'pry-byebug'
  s.add_development_dependency 'rack-test'
  s.add_development_dependency 'rspec'
  s.add_development_dependency 'rubocop'
  s.add_development_dependency 'timecop'
  s.add_development_dependency 'webmock'
end<|MERGE_RESOLUTION|>--- conflicted
+++ resolved
@@ -16,11 +16,7 @@
 
 Gem::Specification.new do |s|
   s.name        = 'historical-bank'
-<<<<<<< HEAD
-  s.version     = '0.1.5'
-=======
   s.version     = '0.1.7'
->>>>>>> 20f213a0
   s.summary     = 'Historical Bank'
   s.description = 'A `Money::Bank::Base` with historical exchange rates'
   s.authors     = ['Kostis Dadamis', 'Emili Parreno']
@@ -28,17 +24,10 @@
   s.homepage    = 'https://github.com/jeopard/historical-bank-ruby'
   s.license     = 'Apache-2.0'
 
-<<<<<<< HEAD
-  s.files = Dir['lib/**/*.rb', 'examples/*.rb', 'spec/**/*.rb', 'spec/**/*.json'].to_a
-  s.files += ['Gemfile', 'historical-bank.gemspec', 'README.md', 'LICENSE',
-              'CONTRIBUTING.md', 'AUTHORS', 'CHANGELOG.md']
-=======
-  require 'rake'
   s.files = Dir['lib/**/*.rb', 'examples/*.rb', 'spec/**/*.rb']
   s.files += ['Gemfile', 'historical-bank.gemspec', 'README.md', 'LICENSE',
               'CONTRIBUTING.md', 'AUTHORS', 'CHANGELOG.md',
               'spec/fixtures/time-series-2015-09.json']
->>>>>>> 20f213a0
 
   s.test_files = s.files.grep(%r{^spec/})
 
@@ -50,16 +39,10 @@
 
   s.required_ruby_version = '>= 3.1.0'
 
-<<<<<<< HEAD
   s.add_runtime_dependency 'bigdecimal', '>= 3.0'
   s.add_runtime_dependency 'httparty',   '~> 0.19'
   s.add_runtime_dependency 'money',      '~> 6.7'
   s.add_runtime_dependency 'redis',      '>= 4.0'
-=======
-  s.add_runtime_dependency 'money',    '~> 6.7'
-  s.add_runtime_dependency 'httparty', '~> 0.14'
-  s.add_runtime_dependency 'redis',    ['>=3.3', '~> 4.0']
->>>>>>> 20f213a0
 
   s.add_development_dependency 'faker'
   s.add_development_dependency 'pry-byebug'
